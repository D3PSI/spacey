--- conflicted
+++ resolved
@@ -2,13 +2,9 @@
 use spacey::{parser::SourceType, Vm, VmConfig, VmError};
 
 pub fn single_instruction_with_param_benchmark(c: &mut Criterion) {
-<<<<<<< HEAD
-    let config = VmConfig::default_no_heap_suppressed("ws/push_stack.ws", SourceType::Whitespace);
+    let config =
+        VmConfig::default_no_heap_suppressed("resources/push_stack.ws", SourceType::Whitespace);
     let mut interpreter = Vm::new(config).unwrap();
-=======
-    let config = WsVmConfig::default_no_heap_suppressed("resources/push_stack.ws");
-    let mut interpreter = WsVm::new(config).unwrap();
->>>>>>> 209d7ba6
     c.bench_function("single instruction with param", |b| {
         b.iter(|| -> Result<(), VmError> {
             interpreter.run()?;
@@ -19,13 +15,9 @@
 }
 
 pub fn reset_vm_benchmark(c: &mut Criterion) {
-<<<<<<< HEAD
-    let config = VmConfig::default_no_heap_suppressed("ws/hello_world.ws", SourceType::Whitespace);
+    let config =
+        VmConfig::default_no_heap_suppressed("resources/hello_world.ws", SourceType::Whitespace);
     let mut interpreter = Vm::new(config).unwrap();
-=======
-    let config = WsVmConfig::default_no_heap_suppressed("resources/hello_world.ws");
-    let mut interpreter = WsVm::new(config).unwrap();
->>>>>>> 209d7ba6
     c.bench_function("reset vm", |b| {
         b.iter(|| -> Result<(), VmError> {
             interpreter.reset();
@@ -36,13 +28,9 @@
 }
 
 pub fn hello_world_benchmark(c: &mut Criterion) {
-<<<<<<< HEAD
-    let config = VmConfig::default_no_heap_suppressed("ws/hello_world.ws", SourceType::Whitespace);
+    let config =
+        VmConfig::default_no_heap_suppressed("resources/hello_world.ws", SourceType::Whitespace);
     let mut interpreter = Vm::new(config).unwrap();
-=======
-    let config = WsVmConfig::default_no_heap_suppressed("resources/hello_world.ws");
-    let mut interpreter = WsVm::new(config).unwrap();
->>>>>>> 209d7ba6
     c.bench_function("hello world", |b| {
         b.iter(|| -> Result<(), VmError> {
             interpreter.run()?;
@@ -54,14 +42,11 @@
 }
 
 pub fn hello_world_of_spaces_benchmark(c: &mut Criterion) {
-<<<<<<< HEAD
-    let config =
-        VmConfig::default_no_heap_suppressed("ws/hello_world_of_spaces.ws", SourceType::Whitespace);
+    let config = VmConfig::default_no_heap_suppressed(
+        "resources/hello_world_of_spaces.ws",
+        SourceType::Whitespace,
+    );
     let mut interpreter = Vm::new(config).unwrap();
-=======
-    let config = WsVmConfig::default_no_heap_suppressed("resources/hello_world_of_spaces.ws");
-    let mut interpreter = WsVm::new(config).unwrap();
->>>>>>> 209d7ba6
     c.bench_function("hello world of spaces", |b| {
         b.iter(|| -> Result<(), VmError> {
             interpreter.run()?;
@@ -73,13 +58,8 @@
 }
 
 pub fn sieve_benchmark(c: &mut Criterion) {
-<<<<<<< HEAD
-    let config = VmConfig::default_no_heap_suppressed("ws/sieve.ws", SourceType::Whitespace);
+    let config = VmConfig::default_no_heap_suppressed("resources/sieve.ws", SourceType::Whitespace);
     let mut interpreter = Vm::new(config).unwrap();
-=======
-    let config = WsVmConfig::default_no_heap_suppressed("resources/sieve.ws");
-    let mut interpreter = WsVm::new(config).unwrap();
->>>>>>> 209d7ba6
     c.bench_function("sieve", |b| {
         b.iter(|| -> Result<(), VmError> {
             interpreter.run()?;
@@ -91,13 +71,8 @@
 }
 
 pub fn count_benchmark(c: &mut Criterion) {
-<<<<<<< HEAD
-    let config = VmConfig::default_no_heap_suppressed("ws/count.ws", SourceType::Whitespace);
+    let config = VmConfig::default_no_heap_suppressed("resources/count.ws", SourceType::Whitespace);
     let mut interpreter = Vm::new(config).unwrap();
-=======
-    let config = WsVmConfig::default_no_heap_suppressed("resources/count.ws");
-    let mut interpreter = WsVm::new(config).unwrap();
->>>>>>> 209d7ba6
     c.bench_function("count", |b| {
         b.iter(|| -> Result<(), VmError> {
             interpreter.run()?;
@@ -109,13 +84,9 @@
 }
 
 pub fn primes_benchmark(c: &mut Criterion) {
-<<<<<<< HEAD
-    let config = VmConfig::default_no_heap_suppressed("ws/primes.ws", SourceType::Whitespace);
+    let config =
+        VmConfig::default_no_heap_suppressed("resources/primes.ws", SourceType::Whitespace);
     let mut interpreter = Vm::new(config).unwrap();
-=======
-    let config = WsVmConfig::default_no_heap_suppressed("resources/primes.ws");
-    let mut interpreter = WsVm::new(config).unwrap();
->>>>>>> 209d7ba6
     c.bench_function("primes", |b| {
         b.iter(|| -> Result<(), VmError> {
             interpreter.run()?;
